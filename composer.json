--- conflicted
+++ resolved
@@ -17,11 +17,7 @@
 	"require": {
 		"php": "^7.3",
 		"psr/container": "^1.0",
-<<<<<<< HEAD
-		"syscodes/contracts": "^0.7.0" 
-=======
 		"syscodes/contracts": "^0.7.2"
->>>>>>> a4be43a5
 	},
 	"autoload": {
 		"psr-4": {
